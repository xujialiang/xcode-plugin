--- conflicted
+++ resolved
@@ -353,7 +353,7 @@
         }
 
         // Update the Marketing version (CFBundleShortVersionString)
-        if (this.provideApplicationVersion && !StringUtils.isEmpty(cfBundleShortVersionStringValue)) {
+        if (this.provideApplicationVersion != null && this.provideApplicationVersion && !StringUtils.isEmpty(cfBundleShortVersionStringValue)) {
             try {
                 // If not empty we use the Token Expansion to replace it
                 // https://wiki.jenkins-ci.org/display/JENKINS/Token+Macro+Plugin
@@ -372,7 +372,7 @@
         }
 
         // Update the Technical version (CFBundleVersion)
-        if (this.provideApplicationVersion && !StringUtils.isEmpty(cfBundleVersionValue)) {
+        if (this.provideApplicationVersion != null && this.provideApplicationVersion && !StringUtils.isEmpty(cfBundleVersionValue)) {
             try {
                 // If not empty we use the Token Expansion to replace it
                 // https://wiki.jenkins-ci.org/display/JENKINS/Token+Macro+Plugin
@@ -601,26 +601,6 @@
                 String version = "";
                 String shortVersion = "";
                 
-<<<<<<< HEAD
-                if (provideApplicationVersion == null || !provideApplicationVersion) {
-	                try {
-	                	output.reset();
-	                    returnCode = launcher.launch().envs(envs).cmds("/usr/libexec/PlistBuddy", "-c",  "Print :CFBundleVersion", app.absolutize().child("Info.plist").getRemote()).stdout(output).pwd(projectRoot).join();
-	                    if (returnCode == 0) {
-	                    	version = output.toString().trim();
-	                    }
-	                    
-	                    output.reset();
-	                    returnCode = launcher.launch().envs(envs).cmds("/usr/libexec/PlistBuddy", "-c", "Print :CFBundleShortVersionString", app.absolutize().child("Info.plist").getRemote()).stdout(output).pwd(projectRoot).join();
-	                    if (returnCode == 0) {
-	                    	shortVersion = output.toString().trim();
-	                    }
-	                } 
-	                catch(Exception ex) {
-	                    listener.getLogger().println("Failed to get version from Info.plist: " + ex.toString());
-	                    return false;
-	                }
-=======
                 try {
                     output.reset();
                     returnCode = launcher.launch().envs(envs).cmds("/usr/libexec/PlistBuddy", "-c",  "Print :CFBundleVersion", app.absolutize().child("Info.plist").getRemote()).stdout(output).pwd(projectRoot).join();
@@ -633,7 +613,6 @@
                     if (returnCode == 0) {
                         shortVersion = output.toString().trim();
                     }
->>>>>>> 18e04fa5
                 }
                 catch(Exception ex) {
                     listener.getLogger().println("Failed to get version from Info.plist: " + ex.toString());
