/*
 * The MIT License
 *
 * Copyright (c) 2011 Ray Yamamoto Hilton
 *
 * Permission is hereby granted, free of charge, to any person obtaining a copy
 * of this software and associated documentation files (the "Software"), to deal
 * in the Software without restriction, including without limitation the rights
 * to use, copy, modify, merge, publish, distribute, sublicense, and/or sell
 * copies of the Software, and to permit persons to whom the Software is
 * furnished to do so, subject to the following conditions:
 *
 * The above copyright notice and this permission notice shall be included in
 * all copies or substantial portions of the Software.
 *
 * THE SOFTWARE IS PROVIDED "AS IS", WITHOUT WARRANTY OF ANY KIND, EXPRESS OR
 * IMPLIED, INCLUDING BUT NOT LIMITED TO THE WARRANTIES OF MERCHANTABILITY,
 * FITNESS FOR A PARTICULAR PURPOSE AND NONINFRINGEMENT. IN NO EVENT SHALL THE
 * AUTHORS OR COPYRIGHT HOLDERS BE LIABLE FOR ANY CLAIM, DAMAGES OR OTHER
 * LIABILITY, WHETHER IN AN ACTION OF CONTRACT, TORT OR OTHERWISE, ARISING FROM,
 * OUT OF OR IN CONNECTION WITH THE SOFTWARE OR THE USE OR OTHER DEALINGS IN
 * THE SOFTWARE.
 */

package au.com.rayh;

import com.google.common.collect.Lists;
import hudson.EnvVars;
import hudson.Extension;
import hudson.FilePath;
import hudson.Launcher;
import hudson.model.AbstractBuild;
import hudson.model.AbstractProject;
import hudson.model.BuildListener;
import hudson.tasks.BuildStepDescriptor;
import hudson.tasks.Builder;
import hudson.util.FormValidation;
import net.sf.json.JSONObject;
import org.apache.commons.lang.StringUtils;
import org.jenkinsci.plugins.tokenmacro.MacroEvaluationException;
import org.jenkinsci.plugins.tokenmacro.TokenMacro;
import org.kohsuke.stapler.DataBoundConstructor;
import org.kohsuke.stapler.QueryParameter;
import org.kohsuke.stapler.StaplerRequest;

import javax.servlet.ServletException;
import java.io.ByteArrayOutputStream;
import java.io.IOException;
import java.util.ArrayList;
import java.util.List;

/**
 * @author Ray Hilton
 */
public class XCodeBuilder extends Builder {
    public final Boolean cleanBeforeBuild;
    public final String configuration;
    public final String target;
    public final String sdk;
    public final String symRoot;
    public final String xcodeProjectPath;
    public final String xcodeProjectFile;
    public final String xcodeSchema;
    public final String xcodeWorkspaceFile;
    public final String embeddedProfileFile;
    public final String cfBundleVersionValue;
    public final String cfBundleShortVersionStringValue;
    public final Boolean buildIpa;
    public final Boolean unlockKeychain;
    public final String keychainPath;
    public final String keychainPwd;

    // Fields in config.jelly must match the parameter names in the "DataBoundConstructor"
    /**
     * @since 1.1
     */
    @DataBoundConstructor
<<<<<<< HEAD
    public XCodeBuilder(Boolean buildIpa, Boolean cleanBeforeBuild, String configuration, String target, String sdk, String xcodeProjectPath, String xcodeProjectFile, String embeddedProfileFile, String cfBundleVersionValue, String cfBundleShortVersionStringValue, Boolean unlockKeychain, String keychainPath, String keychainPwd, String symRoot) {
=======
    public XCodeBuilder(Boolean buildIpa, Boolean cleanBeforeBuild, String configuration, String target, String sdk, String xcodeProjectPath, String xcodeProjectFile, String xcodeWorkspaceFile, String xcodeSchema, String embeddedProfileFile, String cfBundleVersionValue, String cfBundleShortVersionStringValue, Boolean unlockKeychain, String keychainPath, String keychainPwd) {
>>>>>>> 1fe5e73b
        this.buildIpa = buildIpa;
        this.sdk = sdk;
        this.target = target;
        this.cleanBeforeBuild = cleanBeforeBuild;
        this.configuration = configuration;
        this.xcodeProjectPath = xcodeProjectPath;
        this.xcodeProjectFile = xcodeProjectFile;
        this.xcodeWorkspaceFile = xcodeWorkspaceFile;
        this.xcodeSchema = xcodeSchema;
        this.embeddedProfileFile = embeddedProfileFile;
        this.cfBundleVersionValue = cfBundleVersionValue;
        this.cfBundleShortVersionStringValue = cfBundleShortVersionStringValue;
        this.unlockKeychain = unlockKeychain;
        this.keychainPath = keychainPath;
        this.keychainPwd = keychainPwd;
        this.symRoot = symRoot;
    }

    @Deprecated
    public XCodeBuilder(Boolean buildIpa, Boolean cleanBeforeBuild, String configuration, String target, String sdk, String xcodeProjectPath, String xcodeProjectFile, String embeddedProfileFile, String cfBundleVersionValue, String cfBundleShortVersionStringValue, Boolean unlockKeychain, String keychainPath, String keychainPwd) {
        this(buildIpa,cleanBeforeBuild,configuration,target,sdk,xcodeProjectPath,xcodeProjectFile,embeddedProfileFile,cfBundleVersionValue,cfBundleShortVersionStringValue,unlockKeychain,keychainPath,keychainPwd,null);
    }

    @Override
    public boolean perform(AbstractBuild build, Launcher launcher, BuildListener listener) throws InterruptedException, IOException {
        EnvVars envs = build.getEnvironment(listener);
        FilePath projectRoot = build.getWorkspace();

        // check that the configured tools exist
        if (!new FilePath(projectRoot.getChannel(), getDescriptor().getXcodebuildPath()).exists()) {
            listener.fatalError(Messages.XCodeBuilder_xcodebuildNotFound(getDescriptor().getXcodebuildPath()));
            return false;
        }
        if (!new FilePath(projectRoot.getChannel(), getDescriptor().getAgvtoolPath()).exists()) {
            listener.fatalError(Messages.XCodeBuilder_avgtoolNotFound(getDescriptor().getAgvtoolPath()));
            return false;
        }

        // Set the working directory
        if (!StringUtils.isEmpty(xcodeProjectPath)) {
            projectRoot = projectRoot.child(xcodeProjectPath);
        }
        listener.getLogger().println(Messages.XCodeBuilder_workingDir(projectRoot));

        // Set the build directory and the symRoot
        String symRootValue = null;
        FilePath buildDirectory;
        if (!StringUtils.isEmpty(symRoot)) {
          // If not empty we use the Token Expansion to replace it
          // https://wiki.jenkins-ci.org/display/JENKINS/Token+Macro+Plugin
          try {
            symRootValue = TokenMacro.expandAll(build, listener, symRoot).trim();
            buildDirectory = new FilePath(projectRoot.getChannel(),symRootValue).child(configuration + "-iphoneos");
          } catch (MacroEvaluationException e) {
            listener.error(Messages.XCodeBuilder_symRootMacroError(e.getMessage()));

            return false;
          }
        } else {
            buildDirectory = projectRoot.child("build").child(configuration + "-iphoneos");
        }

        // XCode Version
        int returnCode = launcher.launch().envs(envs).cmds(getDescriptor().getXcodebuildPath(), "-version").stdout(listener).pwd(projectRoot).join();
        if (returnCode > 0) {
            listener.fatalError(Messages.XCodeBuilder_xcodeVersionNotFound());
            return false; // We fail the build if XCode isn't deployed
        }

        ByteArrayOutputStream output = new ByteArrayOutputStream();

        // Try to read CFBundleShortVersionString from project
        listener.getLogger().println(Messages.XCodeBuilder_fetchingCFBundleShortVersionString());
        String cfBundleShortVersionString = "";
        returnCode = launcher.launch().envs(envs).cmds(getDescriptor().getAgvtoolPath(), "mvers", "-terse1").stdout(output).pwd(projectRoot).join();
        // only use this version number if we found it
        if (returnCode == 0)
            cfBundleShortVersionString = output.toString().trim();
        if (cfBundleShortVersionString.isEmpty())
            listener.getLogger().println(Messages.XCodeBuilder_CFBundleShortVersionStringNotFound());
        else
            listener.getLogger().println(Messages.XCodeBuilder_CFBundleShortVersionStringFound(cfBundleShortVersionString));

        // Try to read CFBundleVersion from project
        listener.getLogger().println(Messages.XCodeBuilder_fetchingCFBundleVersion());
        String cfBundleVersion = "";
        returnCode = launcher.launch().envs(envs).cmds(getDescriptor().getAgvtoolPath(), "vers", "-terse").stdout(output).pwd(projectRoot).join();
        // only use this version number if we found it
        if (returnCode == 0)
            cfBundleVersion = output.toString().trim();
        if (cfBundleVersion.isEmpty())
            listener.getLogger().println(Messages.XCodeBuilder_CFBundleVersionNotFound());
        else
            listener.getLogger().println(Messages.XCodeBuilder_CFBundleVersionFound(cfBundleShortVersionString));

        listener.getLogger().println(Messages.XCodeBuilder_CFBundleShortVersionStringValue(cfBundleShortVersionString));
        listener.getLogger().println(Messages.XCodeBuilder_CFBundleVersionValue(cfBundleVersion));

        // Update the Marketing version (CFBundleShortVersionString)
        if (!StringUtils.isEmpty(cfBundleShortVersionStringValue)) {
            try {
                // If not empty we use the Token Expansion to replace it
                // https://wiki.jenkins-ci.org/display/JENKINS/Token+Macro+Plugin
                cfBundleShortVersionString = TokenMacro.expandAll(build, listener, cfBundleShortVersionStringValue);
                listener.getLogger().println(Messages.XCodeBuilder_CFBundleShortVersionStringUpdate(cfBundleShortVersionString));
                returnCode = launcher.launch().envs(envs).cmds(getDescriptor().getAgvtoolPath(), "new-marketing-version", cfBundleShortVersionString).stdout(listener).pwd(projectRoot).join();
                if (returnCode > 0) {
                    listener.fatalError(Messages.XCodeBuilder_CFBundleShortVersionStringUpdateError(cfBundleShortVersionString));
                    return false;
                }
            } catch (MacroEvaluationException e) {
                listener.fatalError(Messages.XCodeBuilder_CFBundleShortVersionStringMacroError(e.getMessage()));
                return false;
            }
        }

        // Update the Technical version (CFBundleVersion)
        if (!StringUtils.isEmpty(cfBundleVersionValue)) {
            try {
                // If not empty we use the Token Expansion to replace it
                // https://wiki.jenkins-ci.org/display/JENKINS/Token+Macro+Plugin
                cfBundleVersion = TokenMacro.expandAll(build, listener, cfBundleVersionValue);
                listener.getLogger().println(Messages.XCodeBuilder_CFBundleVersionUpdate(cfBundleVersion));
                returnCode = launcher.launch().envs(envs).cmds(getDescriptor().getAgvtoolPath(), "new-version", "-all", cfBundleVersion).stdout(listener).pwd(projectRoot).join();
                if (returnCode > 0) {
                    listener.fatalError(Messages.XCodeBuilder_CFBundleVersionUpdateError(cfBundleVersion));
                    return false;
                }
            } catch (MacroEvaluationException e) {
                listener.fatalError(Messages.XCodeBuilder_CFBundleVersionMacroError(e.getMessage()));
                // Fails the build
                return false;
            }
        }

        listener.getLogger().println(Messages.XCodeBuilder_CFBundleShortVersionStringUsed(cfBundleShortVersionString));
        listener.getLogger().println(Messages.XCodeBuilder_CFBundleVersionUsed(cfBundleVersion));

        // Clean build directories
        if (cleanBeforeBuild) {
            listener.getLogger().println(Messages.XCodeBuilder_cleaningBuildDir(projectRoot.child("build")));
            buildDirectory.deleteRecursive();
        }

        // remove test-reports and *.ipa
        listener.getLogger().println(Messages.XCodeBuilder_cleaningTestReportsDir());
        projectRoot.child("test-reports").deleteRecursive();

        if (unlockKeychain) {
            // Let's unlock the keychain
            launcher.launch().envs(envs).cmds("/usr/bin/security","list-keychains","-s",keychainPath).stdout(listener).pwd(projectRoot).join();
            launcher.launch().envs(envs).cmds("/usr/bin/security","login-keychain","-d","user","-s",keychainPath).stdout(listener).pwd(projectRoot).join();
            if(StringUtils.isEmpty(keychainPwd))
              returnCode = launcher.launch().envs(envs).cmds("/usr/bin/security","unlock-keychain",keychainPath).stdout(listener).pwd(projectRoot).join();
            else
              returnCode = launcher.launch().envs(envs).cmds("/usr/bin/security","unlock-keychain","-p",keychainPwd,keychainPath).masks(false,false,false,true,false).stdout(listener).pwd(projectRoot).join();
            if (returnCode > 0) {
                listener.fatalError(Messages.XCodeBuilder_unlockKeychainFailed());
                return false;
            }
        }

        // Build
        StringBuilder xcodeReport = new StringBuilder(Messages.XCodeBuilder_invokeXcodebuild());
        XCodeBuildOutputParser reportGenerator = new XCodeBuildOutputParser(projectRoot, listener);
        List<String> commandLine = Lists.newArrayList(getDescriptor().getXcodebuildPath());

        // Priritizing schemaa over target setting
        if(!StringUtils.isEmpty(xcodeSchema)) {
            commandLine.add("-scheme");
            commandLine.add(xcodeSchema);
            xcodeReport.append(", scheme: ").append(xcodeSchema);
        } else if (StringUtils.isEmpty(target)) {
            commandLine.add("-alltargets");
            xcodeReport.append("target: ALL");
        } else {
            commandLine.add("-target");
            commandLine.add(target);
            xcodeReport.append("target: ").append(target);
        }

        if (!StringUtils.isEmpty(sdk)) {
            commandLine.add("-sdk");
            commandLine.add(sdk);
            xcodeReport.append(", sdk: ").append(sdk);
        } else {
            xcodeReport.append(", sdk: DEFAULT");
        }

        // Prioritizing workspace over project setting
        if (!StringUtils.isEmpty(xcodeWorkspaceFile)) {
            commandLine.add("-workspace");
            commandLine.add(xcodeWorkspaceFile + ".xcworkspace");
            xcodeReport.append(", workspace: ").append(xcodeWorkspaceFile);
        } else if (!StringUtils.isEmpty(xcodeProjectFile)) {
            commandLine.add("-project");
            commandLine.add(xcodeProjectFile);
            xcodeReport.append(", project: ").append(xcodeProjectFile);
        } else {
            xcodeReport.append(", project: DEFAULT");
        }

        commandLine.add("-configuration");
        commandLine.add(configuration);
        xcodeReport.append(", configuration: ").append(configuration);

        if (cleanBeforeBuild) {
            commandLine.add("clean");
            xcodeReport.append(", clean: YES");
        } else {
            xcodeReport.append(", clean: NO");
        }
        commandLine.add("build");

        if (!StringUtils.isEmpty(symRootValue)) {
            commandLine.add("SYMROOT="+symRootValue);
            xcodeReport.append(", symRoot: ").append(symRootValue);
        } else {
            xcodeReport.append(", symRoot: DEFAULT");
        }

        listener.getLogger().println(xcodeReport.toString());
        returnCode = launcher.launch().envs(envs).cmds(commandLine).stdout(reportGenerator.getOutputStream()).pwd(projectRoot).join();
        if (reportGenerator.getExitCode() != 0) return false;
        if (returnCode > 0) return false;


        // Package IPA
        if (buildIpa) {

            listener.getLogger().println(Messages.XCodeBuilder_cleaningIPA());
            for (FilePath path : buildDirectory.list("*.ipa")) {
                path.delete();
            }

            listener.getLogger().println(Messages.XCodeBuilder_packagingIPA());
            List<FilePath> apps = buildDirectory.list(new AppFileFilter());

            for (FilePath app : apps) {
                String version = "";
                if (cfBundleShortVersionString.isEmpty() && cfBundleVersion.isEmpty())
                    version = "" + build.getNumber();
                else if (cfBundleVersion.isEmpty())
                    version = cfBundleShortVersionString;
                else
                    version = cfBundleVersion;

                String baseName = app.getBaseName().replaceAll(" ", "_") + "-" +
                        configuration.replaceAll(" ", "_") + (version.isEmpty() ? "" : "-" + version);

                FilePath ipaLocation = buildDirectory.child(baseName + ".ipa");

                FilePath payload = buildDirectory.child("Payload");
                payload.deleteRecursive();
                payload.mkdirs();


                listener.getLogger().println("Packaging " + app.getBaseName() + ".app => " + ipaLocation);
                List<String> packageCommandLine = new ArrayList<String>();
                packageCommandLine.add(getDescriptor().getXcrunPath());
                packageCommandLine.add("-sdk");

                if (!StringUtils.isEmpty(sdk)) {
                    packageCommandLine.add(sdk);
                } else {
                    packageCommandLine.add("iphoneos");
                }
                packageCommandLine.addAll(Lists.newArrayList("PackageApplication", "-v", app.getRemote(), "-o", ipaLocation.getRemote()));
                if (!StringUtils.isEmpty(embeddedProfileFile)) {
                    packageCommandLine.add("--embed");
                    packageCommandLine.add(embeddedProfileFile);
                }

                returnCode = launcher.launch().envs(envs).stdout(listener).pwd(projectRoot).cmds(packageCommandLine).join();
                if (returnCode > 0) {
                    listener.getLogger().println("Failed to build " + ipaLocation.getName());
                    continue;
                }

                // also zip up the symbols, if present
                returnCode = launcher.launch().envs(envs).stdout(listener).pwd(buildDirectory).cmds("zip", "-r", "-T", "-y", baseName + "-dSYM.zip", app.getBaseName() + ".app.dSYM").join();
                if (returnCode > 0) {
                    listener.getLogger().println(Messages.XCodeBuilder_zipFailed(baseName));
                    continue;
                }

                payload.deleteRecursive();
            }
        }

        return true;
    }

    @Override
    public DescriptorImpl getDescriptor() {
        return (DescriptorImpl) super.getDescriptor();
    }

    @Extension
    public static final class DescriptorImpl extends BuildStepDescriptor<Builder> {
        private String xcodebuildPath = "/usr/bin/xcodebuild";
        private String agvtoolPath = "/usr/bin/agvtool";
        private String xcrunPath = "/usr/bin/xcrun";

        public FormValidation doCheckXcodebuildPath(@QueryParameter String value) throws IOException, ServletException {
            if (StringUtils.isEmpty(value)) {
                return FormValidation.error(Messages.XCodeBuilder_xcodebuildPathNotSet());
            } else {
                // TODO: check that the file exists (and if an agent is used ?)
            }
            return FormValidation.ok();
        }

        public FormValidation doCheckAgvtoolPath(@QueryParameter String value) throws IOException, ServletException {
            if (StringUtils.isEmpty(value))
                return FormValidation.error(Messages.XCodeBuilder_agvtoolPathNotSet());
            else {
                // TODO: check that the file exists (and if an agent is used ?)
            }
            return FormValidation.ok();
        }

        public FormValidation doCheckXcrunPath(@QueryParameter String value) throws IOException, ServletException {
            if (StringUtils.isEmpty(value))
                return FormValidation.error(Messages.XCodeBuilder_xcrunPathNotSet());
            else {
                // TODO: check that the file exists (and if an agent is used ?)
            }
            return FormValidation.ok();
        }

        public boolean isApplicable(Class<? extends AbstractProject> aClass) {
            // indicates that this builder can be used with all kinds of project types
            return true;
        }

        public String getDisplayName() {
            return Messages.XCodeBuilder_xcode();
        }

        @Override
        public boolean configure(StaplerRequest req, JSONObject formData) throws FormException {
            req.bindJSON(this, formData);
            save();
            return super.configure(req, formData);
        }

        public String getAgvtoolPath() {
            return agvtoolPath;
        }

        public String getXcodebuildPath() {
            return xcodebuildPath;
        }

        public String getXcrunPath() {
            return xcrunPath;
        }

        public void setXcodebuildPath(String xcodebuildPath) {
          this.xcodebuildPath = xcodebuildPath;
        }

        public void setAgvtoolPath(String agvtoolPath) {
          this.agvtoolPath = agvtoolPath;
        }

        public void setXcrunPath(String xcrunPath) {
          this.xcrunPath = xcrunPath;
        }
      }
}
<|MERGE_RESOLUTION|>--- conflicted
+++ resolved
@@ -75,11 +75,7 @@
      * @since 1.1
      */
     @DataBoundConstructor
-<<<<<<< HEAD
-    public XCodeBuilder(Boolean buildIpa, Boolean cleanBeforeBuild, String configuration, String target, String sdk, String xcodeProjectPath, String xcodeProjectFile, String embeddedProfileFile, String cfBundleVersionValue, String cfBundleShortVersionStringValue, Boolean unlockKeychain, String keychainPath, String keychainPwd, String symRoot) {
-=======
-    public XCodeBuilder(Boolean buildIpa, Boolean cleanBeforeBuild, String configuration, String target, String sdk, String xcodeProjectPath, String xcodeProjectFile, String xcodeWorkspaceFile, String xcodeSchema, String embeddedProfileFile, String cfBundleVersionValue, String cfBundleShortVersionStringValue, Boolean unlockKeychain, String keychainPath, String keychainPwd) {
->>>>>>> 1fe5e73b
+    public XCodeBuilder(Boolean buildIpa, Boolean cleanBeforeBuild, String configuration, String target, String sdk, String xcodeProjectPath, String xcodeProjectFile, String xcodeWorkspaceFile, String xcodeSchema, String embeddedProfileFile, String cfBundleVersionValue, String cfBundleShortVersionStringValue, Boolean unlockKeychain, String keychainPath, String keychainPwd, String symRoot) {
         this.buildIpa = buildIpa;
         this.sdk = sdk;
         this.target = target;
